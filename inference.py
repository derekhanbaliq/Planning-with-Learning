--- conflicted
+++ resolved
@@ -14,16 +14,14 @@
 from controllers.lqr_steering_speed import LQRSteeringSpeedController
 from controllers.pure_pursuit import PurePursuit, get_lookahead_point
 from f110_env_rl import F110RLEnv
+from f110_gym.envs.base_classes import RaceCar
 from f110_gym.envs.f110_env import F110Env
 from ppo_continuous import Agent
+from utils.lidar_utils import downsample_lidar_scan, get_lidar_data
 from utils.render import Renderer, fix_gui
 from utils.traj_utils import get_front_traj, get_interpolated_traj_with_horizon, densify_offset_traj, get_offset_traj, \
-                             global_to_local, local_to_global, bresenham_line_index, bresenham_line_point
+    global_to_local, local_to_global, bresenham_line_index, bresenham_line_point
 from utils.waypoint_loader import WaypointLoader
-from utils.lidar_utils import downsample_lidar_scan, get_lidar_data
-
-
-from f110_gym.envs.base_classes import RaceCar
 
 
 def main():
@@ -31,12 +29,7 @@
     rl_planner = True  # enable if you use RL planner
 
     # load map & waypoints
-<<<<<<< HEAD
     map_name = 'skir_blocked'  # levine_2nd, skir, skir_blocked, Spielberg, MoscowRaceway, Catalunya
-=======
-    map_name = 'skir'  # levine_2nd, skir, Spielberg, MoscowRaceway, Catalunya
-    map_name = 'skir'  # levine_2nd, skir, Spielberg, MoscowRaceway, Catalunya
->>>>>>> 29c7f0ab
     map_path = os.path.abspath(os.path.join('maps', map_name))
     csv_data = np.loadtxt(map_path + '/' + map_name + '_raceline.csv', delimiter=';', skiprows=0)  # '_centerline.csv'
     waypoints = WaypointLoader(map_name, csv_data)
@@ -52,10 +45,9 @@
 
     # generate random obstacles
     num_obstacles = 0  # length_obs = 0.58 # 0.32, width_obs  = 0.31 # 0.22
-    obt_index = np.random.uniform(1, waypoints.x.shape[0]-1, size=(num_obstacles,)).astype(int)
-    
-    # obt_pose = np.array([waypoints.x[obt_index], waypoints.y[obt_index], waypoints.θ[obt_index]]).transpose().reshape((-1, 3))
-    thetas = np.arctan2(waypoints.x[obt_index+1]-waypoints.x[obt_index-1], waypoints.y[obt_index+1]-waypoints.y[obt_index-1])
+    obt_index = np.random.uniform(1, waypoints.x.shape[0] - 1, size=(num_obstacles,)).astype(int)
+    thetas = np.arctan2(waypoints.x[obt_index + 1] - waypoints.x[obt_index - 1],
+                        waypoints.y[obt_index + 1] - waypoints.y[obt_index - 1])
     obt_pose = np.array([waypoints.x[obt_index], waypoints.y[obt_index], thetas]).transpose().reshape((-1, 3))
 
     # create & init env
@@ -82,13 +74,9 @@
     obs, _, done, _ = env.reset(init_pos)
 
     rl_env = F110RLEnv(render=False, map_name=map_name, num_obstacles=num_obstacles, obt_poses=obt_pose,
-                       num_lidar_scan=1080)
+                       num_lidar_scan=108)
     model = Agent(rl_env)
-<<<<<<< HEAD
-    model.load_state_dict(torch.load(f'skir_blocked_256_4.pkl'))
-=======
-    model.load_state_dict(torch.load('skir_with_obs_0.pkl'))
->>>>>>> 29c7f0ab
+    model.load_state_dict(torch.load(f'models/skir_blocked_256_pass_2_obs.pkl'))
 
     while not done:
         if method == 'pure_pursuit' and rl_planner:
@@ -116,36 +104,29 @@
             dense_offset_traj = densify_offset_traj(offset_traj)  # [x, y, v]
             lookahead_point_profile = get_lookahead_point(dense_offset_traj, lookahead_dist=1.5)
             steering, speed = controller.rl_control(obs, lookahead_point_profile, max_speed=rl_env.rl_max_speed)
-<<<<<<< HEAD
             speed = 2.0
-=======
-            
-            
-            offset_x_index = np.ceil((offset_traj[:,0] + 12) / 0.05).astype(int)
-            offset_y_index = np.ceil((offset_traj[:,1] + 10.7) / 0.05).astype(int)
+
+            offset_x_index = np.ceil((offset_traj[:, 0] + 12) / 0.05).astype(int)
+            offset_y_index = np.ceil((offset_traj[:, 1] + 10.7) / 0.05).astype(int)
             offset_traj_indices = np.vstack((offset_x_index, offset_y_index)).T
-            
             max_rows = RaceCar.scan_simulator.map_img.shape[0]
             max_cols = RaceCar.scan_simulator.map_img.shape[1]
-            
             all_indices = []
-            for i in range(offset_traj_indices.shape[0]-1):
-                line_indices = bresenham_line_index(offset_traj_indices[i, :], offset_traj_indices[i+1, :])
+            for i in range(offset_traj_indices.shape[0] - 1):
+                line_indices = bresenham_line_index(offset_traj_indices[i, :], offset_traj_indices[i + 1, :])
                 all_indices.append(line_indices)
             all_indices = np.concatenate(all_indices).reshape(-1, 2)
-            
-            filtered_traj_indices = all_indices[(all_indices[:,1]<max_rows) & (all_indices[:,0]<max_cols)]
+            filtered_traj_indices = all_indices[(all_indices[:, 1] < max_rows) & (all_indices[:, 0] < max_cols)]
             print("offset traj index:", filtered_traj_indices.shape)
             # print(RaceCar.scan_simulator.map_img.shape)
-            print(np.count_nonzero(RaceCar.scan_simulator.map_img[filtered_traj_indices[:,1], filtered_traj_indices[:,0]]==0))
-            
+            print(np.count_nonzero(
+                RaceCar.scan_simulator.map_img[filtered_traj_indices[:, 1], filtered_traj_indices[:, 0]] == 0))
             all_points = []
-            for i in range(offset_traj.shape[0]-1):
-                line_points = bresenham_line_point(offset_traj[i, :], offset_traj[i+1, :])
+            for i in range(offset_traj.shape[0] - 1):
+                line_points = bresenham_line_point(offset_traj[i, :], offset_traj[i + 1, :])
                 all_points.append(line_points)
             all_points = np.concatenate(all_points).reshape(-1, 2)
             print("line points: ", all_points.shape)
->>>>>>> 29c7f0ab
 
             renderer.lidar_data = lidar_data
             # renderer.front_traj = front_traj
