<<<<<<< HEAD
# Planning-with-Learning
=======
# Planning with Learning
>>>>>>> 41c5e2c9

End-to-end approaches with RL and IL have gained increasing popularity in autonomous driving. However, they do not involve explicit reasoning like classic robotics workflow, nor planning with horizons, leading strategies implicit and myopic. 

In this project, we introduce our trajectory planning method that uses 
BC for path-tracking and PPO bootstrapped by BC for static obstacle nudging. 
It outputs lateral offset values to adjust the given reference trajectory, and performs modified path for different controllers. 

Our experimental results show that the algorithm can do path-tracking that mimics the expert performance, and avoiding collision to fixed obstacles by trial and errors. This method makes a good attempt at planning with learning-based methods in trajectory planning problems of autonomous driving. 

## Setup

Install [Anaconda](https://docs.anaconda.com/free/anaconda/install/index.html), [f1tenth_gym](https://github.com/f1tenth/f1tenth_gym), and project dependencies.
Check [gym 0.21 issue](https://github.com/openai/gym/issues/3176) for further details.
**Configuration is subject to change.**
```bash
conda create -n ese-650-fp python=3.8 pip=21 setuptools=65.5.0  # create a new conda env under the root dir
conda activate ese-650-fp
pip install -e .  # install setup.py for f1tenth_gym
pip install psutil packaging  # install ignored ipykernel dependencies
pip install -r requirements.txt  # install other dependencies
# conda deactivate  # exit ese-650-fp env
# conda remove -n ese-650-fp --all  # remove ese-650-fp env
```

Install pytorch and Cuda. Please check [official installation](https://pytorch.org/get-started/locally/) for **your** platforms.
```bash
pip3 install torch torchvision torchaudio --index-url https://download.pytorch.org/whl/cu118  # for Derek's PC
```

To play around [cleanrl](https://github.com/vwxyzjn/cleanrl), config a new env for the cloned repo. **Please check the [official repo](https://github.com/vwxyzjn/cleanrl) for detailed instruction.**  
```bash
conda create -n clean-rl python=3.8
conda activate clean-rl
pip install -r requirements/requirements.txt  # for cartpole only
python cleanrl/ppo.py --seed 1 --env-id CartPole-v0 --total-timesteps 50000 --capture_video  # cd ./videos for visualized results
tensorboard --logdir runs  # open another terminal to see the training process
```

## Usage

Train your model using
```bash
python ppo_continuous.py --total-timesteps 1000000  # add necessary arguments for example
tensorboard --logdir runs  # enable visualization in another terminal
```
Please modify arguments in ppo_continuous.py and f110_env_rl.py for expected config. 

Test your model using
```bash
python inference.py
```
Please modify arguments in inference.py to match the validation setup. 

## Citing

TBD<|MERGE_RESOLUTION|>--- conflicted
+++ resolved
@@ -1,8 +1,4 @@
-<<<<<<< HEAD
-# Planning-with-Learning
-=======
 # Planning with Learning
->>>>>>> 41c5e2c9
 
 End-to-end approaches with RL and IL have gained increasing popularity in autonomous driving. However, they do not involve explicit reasoning like classic robotics workflow, nor planning with horizons, leading strategies implicit and myopic. 
 
