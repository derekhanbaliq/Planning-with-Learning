import numpy as np


class WaypointLoader:
    def __init__(self, map_name, csv_data=None):
        self.unit_dist = 0.2

<<<<<<< HEAD
        if (map_name == 'Spielberg' or map_name == 'MoscowRaceway' or map_name == 'Catalunya'
             ):
=======
        if map_name == 'Spielberg' or map_name == 'MoscowRaceway' or map_name == 'Catalunya':
>>>>>>> 050b01b5
            self.x = csv_data[:, 1]
            self.y = csv_data[:, 2]
            self.v = csv_data[:, 5]
            self.θ = csv_data[:, 3]  # coordinate matters!
            self.γ = csv_data[:, 4]
<<<<<<< HEAD
        elif (map_name == 'example' or map_name == 'icra' or map_name == 'levine' 
                or map_name == 'levine_2nd' or map_name == 'skir'):
=======
        elif map_name == 'example' or map_name == 'icra' or map_name == 'levine' or map_name == 'skir' or map_name == 'levine_2nd':
>>>>>>> 050b01b5
            self.x = csv_data[:, 1]
            self.y = csv_data[:, 2]
            self.v = csv_data[:, 5]
            self.θ = csv_data[:, 3] + np.pi / 2  # coordinate matters!
            # for i in range(self.θ.shape[0]):
            #     if self.θ[i] >= np.pi:
            #         self.θ[i] -= 2*np.pi
            #     elif self.θ[i] <= -np.pi:
            #         self.θ[i] += 2*np.pi
            
            self.γ = csv_data[:, 4]
<|MERGE_RESOLUTION|>--- conflicted
+++ resolved
@@ -5,23 +5,17 @@
     def __init__(self, map_name, csv_data=None):
         self.unit_dist = 0.2
 
-<<<<<<< HEAD
+        if map_name == 'Spielberg' or map_name == 'MoscowRaceway' or map_name == 'Catalunya':
         if (map_name == 'Spielberg' or map_name == 'MoscowRaceway' or map_name == 'Catalunya'
              ):
-=======
-        if map_name == 'Spielberg' or map_name == 'MoscowRaceway' or map_name == 'Catalunya':
->>>>>>> 050b01b5
             self.x = csv_data[:, 1]
             self.y = csv_data[:, 2]
             self.v = csv_data[:, 5]
             self.θ = csv_data[:, 3]  # coordinate matters!
             self.γ = csv_data[:, 4]
-<<<<<<< HEAD
+        elif map_name == 'example' or map_name == 'icra' or map_name == 'levine' or map_name == 'skir' or map_name == 'levine_2nd':
         elif (map_name == 'example' or map_name == 'icra' or map_name == 'levine' 
                 or map_name == 'levine_2nd' or map_name == 'skir'):
-=======
-        elif map_name == 'example' or map_name == 'icra' or map_name == 'levine' or map_name == 'skir' or map_name == 'levine_2nd':
->>>>>>> 050b01b5
             self.x = csv_data[:, 1]
             self.y = csv_data[:, 2]
             self.v = csv_data[:, 5]
