# -- coding: utf-8 --

"""
    F1TENTH gym environment of the RL planner
    Author: Derek Zhou, Biao Wang, Tian Tan
"""

import os

import numpy as np

from controllers.pure_pursuit import PurePursuit, get_lookahead_point
from f110_gym.envs.f110_env import F110Env
from gym import spaces
from utils.render import Renderer, fix_gui
from utils.traj_utils import get_front_traj, get_interpolated_traj_with_horizon, densify_offset_traj, get_offset_traj, \
    global_to_local, local_to_global, bresenham_line_index
from utils.waypoint_loader import WaypointLoader
from utils.lidar_utils import downsample_lidar_scan
import yaml
from f110_gym.envs.base_classes import Simulator, Integrator, RaceCar



class F110RLEnv(F110Env):
    def __init__(self, **kwargs):
        # load keyword arguments
        self.render_flag = kwargs['render']
        map_name = kwargs['map_name']  # levine_2nd, skir
        self.num_obstacles = kwargs['num_obstacles']
        self.num_lidar_scan = kwargs['num_lidar_scan']

        # load map, waypoints, controller, and renderer
        map_path = os.path.abspath(os.path.join('maps', map_name))
        csv_data = np.loadtxt(map_path + '/' + map_name + '_raceline.csv', delimiter=';', skiprows=0)
        
        with open(map_path + '/' + map_name + '_map'+ '.yaml', 'r') as yaml_stream:
            try:
                map_metadata = yaml.safe_load(yaml_stream)
                self.map_resolution = map_metadata['resolution']
                self.origin = map_metadata['origin']
            except yaml.YAMLError as ex:
                print(ex)
                
        self.orig_x = self.origin[0]
        self.orig_y = self.origin[1]
        
        self.waypoints = WaypointLoader(map_name, csv_data)
        self.controller = PurePursuit(self.waypoints)
        self.renderer = Renderer(self.waypoints)
        if self.render_flag:
            super().add_render_callback(self.renderer.render_waypoints)
            super().add_render_callback(self.renderer.render_front_traj)
            super().add_render_callback(self.renderer.render_horizon_traj)
            super().add_render_callback(self.renderer.render_lookahead_point)
            super().add_render_callback(self.renderer.render_offset_traj)
            super().add_render_callback(fix_gui)

        if 'obt_poses' in kwargs:
            # get the obstacle poses input
            obt_pose = kwargs['obt_poses']
        else:
            # randomly generate obstacles
            obt_index = np.random.uniform(1, self.waypoints.x.shape[0]-1, size=(self.num_obstacles,)).astype(int)
            # obt_pose = np.array([self.waypoints.x[obt_index], self.waypoints.y[obt_index], self.waypoints.θ[obt_index]]).transpose().reshape((-1, 3))
            thetas = np.arctan2(self.waypoints.x[obt_index+1]-self.waypoints.x[obt_index-1], self.waypoints.y[obt_index+1]-self.waypoints.y[obt_index-1])
            obt_pose = np.array([self.waypoints.x[obt_index], self.waypoints.y[obt_index], thetas]).transpose().reshape((-1, 3))

        # load the super class - F110Env
        super(F110RLEnv, self).__init__(map=map_path + '/' + map_name + '_map',
                                        map_ext='.pgm' if map_name == 'levine_2nd' or map_name == 'skir' or map_name == 'skir_blocked' else '.png',
                                        seed=0, num_agents=1, obt_poses=obt_pose)

        # init params
        self.horizon = int(10)
        self.predict_time = 1.0  # get waypoints in coming seconds
        self.rl_max_speed = 5.0
        self.offset = [0.0] * self.horizon  # self.offset = [0.5] * self.horizon

        self.map_max_rows = RaceCar.scan_simulator.map_img.shape[0]
        self.map_max_cols = RaceCar.scan_simulator.map_img.shape[1]
        
        # set up the bounding boxes
        self.max_lidar_range = 30
        self.max_pose = 1e3
        self.min_pose = -self.max_pose
        self.max_offset = 1
        self.min_offset = -self.max_offset

        low_lidar = 0 * np.ones((self.num_lidar_scan,), dtype=np.float32)
        high_lidar = self.max_lidar_range * np.ones((self.num_lidar_scan,), dtype=np.float32)
        low_traj = self.min_pose * np.ones((self.horizon * 2,), dtype=np.float32)
        high_traj = self.max_pose * np.ones((self.horizon * 2,), dtype=np.float32)
        low_pose = self.min_pose * np.ones((2,), dtype=np.float32)
        high_pose = self.max_pose * np.ones((2,), dtype=np.float32)
        obs_low_bound = np.hstack((low_lidar, low_traj, low_pose))
        obs_high_bound = np.hstack((high_lidar, high_traj, high_pose))
        self.observation_space = spaces.Box(low=obs_low_bound, high=obs_high_bound,
                                            shape=(obs_high_bound.shape[0],), dtype=np.float32)
        self.single_observation_space = spaces.Box(low=obs_low_bound, high=obs_high_bound,
                                                   shape=(obs_high_bound.shape[0],), dtype=np.float32)
        # print("observation space shape", self.single_observation_space.shape)

        self.action_space = spaces.Box(low=self.min_offset, high=self.max_offset,
                                       shape=(self.horizon,), dtype=np.float32)  # action: offsets in n horizons
        self.single_action_space = spaces.Box(low=self.min_offset, high=self.max_offset,
                                              shape=(self.horizon,), dtype=np.float32)
        # print("action space shape", self.single_action_space.shape)

    def get_network_obs(self):
        lidar_obs = downsample_lidar_scan(self.obs['scans'][0].flatten(), self.num_lidar_scan)
        traj_obs = self.local_horizon_traj[:, :2].flatten()
        pose_obs = np.array([self.obs['poses_x'][0], self.obs['poses_y'][0]]).reshape((-1,))
        network_obs = np.hstack((lidar_obs, traj_obs, pose_obs))

        return network_obs

    def reset(self, seed=1):
        # initialization
        # np.random.seed(0)
        init_index = np.random.randint(0, self.waypoints.x.shape[0])
        init_pos = np.array(
            [self.waypoints.x[init_index], self.waypoints.y[init_index], self.waypoints.θ[init_index]]).reshape((1, -1))
        init_pos = np.array([[0.0, 0.0, 0.0]])

        self.obs, _, self.done, _ = super().reset(init_pos)  # self.obs, _, self.done, _ = F110Env.reset(self,init_pos)
        self.lap_time = 0.0

        # get init horizon traj
        self.front_traj = get_front_traj(self.obs, self.waypoints, predict_time=self.predict_time)  # [i, x, y, v]
        self.horizon_traj = get_interpolated_traj_with_horizon(self.front_traj, self.horizon)  # [x, y, v]
        self.local_horizon_traj = global_to_local(self.obs, self.horizon_traj)
        self.local_offset_traj = get_offset_traj(self.local_horizon_traj, self.offset)
        self.offset_traj = local_to_global(self.obs, self.local_offset_traj)

        if self.render_flag:
            self.renderer.front_traj = self.front_traj
            self.renderer.horizon_traj = self.horizon_traj
            self.renderer.offset_traj = self.offset_traj

        network_obs = self.get_network_obs()
        return network_obs

    def step(self, offset=None):
        self.offset = offset
        # add offsets on horizon traj & densify offset traj to 80 points & get lookahead point & pure pursuit
        self.local_offset_traj = get_offset_traj(self.local_horizon_traj, self.offset)
        self.offset_traj = local_to_global(self.obs, self.local_offset_traj)
        dense_offset_traj = densify_offset_traj(self.horizon_traj)  # [x, y, v]
        lookahead_point_profile = get_lookahead_point(dense_offset_traj, lookahead_dist=1.5)
        steering, speed = self.controller.rl_control(self.obs, lookahead_point_profile, max_speed=self.rl_max_speed)

        # step function in race car, time step is k+1 now
        self.obs, step_time, self.done, info = super().step(np.array([[steering, 2.0]]))
        self.lap_time += step_time

        # extract waypoints in predicted time & interpolate the front traj to get a 10-point-traj
        self.front_traj = get_front_traj(self.obs, self.waypoints, predict_time=self.predict_time)  # [i, x, y, v]
        self.horizon_traj = get_interpolated_traj_with_horizon(self.front_traj, self.horizon)  # [x, y, v]
        self.local_horizon_traj = global_to_local(self.obs, self.horizon_traj)

        # get agent observation [lidar, front traj, pose]
        network_obs = self.get_network_obs()

<<<<<<< HEAD
        # TODO: design the reward function
        reward = 100 * step_time  # 0.01
        reward -= 0.1 * np.linalg.norm(offset, ord=2)
        reward -= 1 * np.linalg.norm((offset[1:] - offset[:-1]), ord=2)
=======
        # offset trajectory collision predictions
        offset_x_index = np.ceil((self.offset_traj[:,0] - self.orig_x) / self.map_resolution).astype(int)
        offset_y_index = np.ceil((self.offset_traj[:,1] - self.orig_y) / self.map_resolution).astype(int)
        offset_traj_indices = np.vstack((offset_x_index, offset_y_index)).T
        
        all_indices = []
        for i in range(offset_traj_indices.shape[0]-1):
            line_indices = bresenham_line_index(offset_traj_indices[i, :], offset_traj_indices[i+1, :])
            all_indices.append(line_indices)
        all_indices = np.concatenate(all_indices).reshape(-1, 2)
        filtered_traj_indices = all_indices[(all_indices[:,1]<self.map_max_rows) & (all_indices[:,0]<self.map_max_cols)]
>>>>>>> 29c7f0ab


        # TODO: design the reward function
        reward = 100 * step_time
        reward -= 0.1 * np.linalg.norm(offset, ord=2)
        reward -= 1 * np.linalg.norm((offset[1:]-offset[:-1]), ord=2)
        reward -= 100 * np.count_nonzero(RaceCar.scan_simulator.map_img[filtered_traj_indices[:,1], filtered_traj_indices[:,0]]==0)
        
        if super().current_obs['collisions'][0] == 1:
            reward -= 2000

        if self.render_flag:  # render update
            self.renderer.offset_traj = self.offset_traj
            self.renderer.ahead_point = lookahead_point_profile[:2]  # [x, y]
            self.renderer.front_traj = self.front_traj
            self.renderer.horizon_traj = self.horizon_traj
            super().render('human')

        return network_obs, reward, self.done, info
<|MERGE_RESOLUTION|>--- conflicted
+++ resolved
@@ -8,18 +8,17 @@
 import os
 
 import numpy as np
+import yaml
 
 from controllers.pure_pursuit import PurePursuit, get_lookahead_point
+from f110_gym.envs.base_classes import RaceCar
 from f110_gym.envs.f110_env import F110Env
 from gym import spaces
+from utils.lidar_utils import downsample_lidar_scan
 from utils.render import Renderer, fix_gui
 from utils.traj_utils import get_front_traj, get_interpolated_traj_with_horizon, densify_offset_traj, get_offset_traj, \
     global_to_local, local_to_global, bresenham_line_index
 from utils.waypoint_loader import WaypointLoader
-from utils.lidar_utils import downsample_lidar_scan
-import yaml
-from f110_gym.envs.base_classes import Simulator, Integrator, RaceCar
-
 
 
 class F110RLEnv(F110Env):
@@ -33,18 +32,18 @@
         # load map, waypoints, controller, and renderer
         map_path = os.path.abspath(os.path.join('maps', map_name))
         csv_data = np.loadtxt(map_path + '/' + map_name + '_raceline.csv', delimiter=';', skiprows=0)
-        
-        with open(map_path + '/' + map_name + '_map'+ '.yaml', 'r') as yaml_stream:
+
+        with open(map_path + '/' + map_name + '_map' + '.yaml', 'r') as yaml_stream:
             try:
                 map_metadata = yaml.safe_load(yaml_stream)
                 self.map_resolution = map_metadata['resolution']
                 self.origin = map_metadata['origin']
             except yaml.YAMLError as ex:
                 print(ex)
-                
+
         self.orig_x = self.origin[0]
         self.orig_y = self.origin[1]
-        
+
         self.waypoints = WaypointLoader(map_name, csv_data)
         self.controller = PurePursuit(self.waypoints)
         self.renderer = Renderer(self.waypoints)
@@ -61,10 +60,12 @@
             obt_pose = kwargs['obt_poses']
         else:
             # randomly generate obstacles
-            obt_index = np.random.uniform(1, self.waypoints.x.shape[0]-1, size=(self.num_obstacles,)).astype(int)
+            obt_index = np.random.uniform(1, self.waypoints.x.shape[0] - 1, size=(self.num_obstacles,)).astype(int)
             # obt_pose = np.array([self.waypoints.x[obt_index], self.waypoints.y[obt_index], self.waypoints.θ[obt_index]]).transpose().reshape((-1, 3))
-            thetas = np.arctan2(self.waypoints.x[obt_index+1]-self.waypoints.x[obt_index-1], self.waypoints.y[obt_index+1]-self.waypoints.y[obt_index-1])
-            obt_pose = np.array([self.waypoints.x[obt_index], self.waypoints.y[obt_index], thetas]).transpose().reshape((-1, 3))
+            thetas = np.arctan2(self.waypoints.x[obt_index + 1] - self.waypoints.x[obt_index - 1],
+                                self.waypoints.y[obt_index + 1] - self.waypoints.y[obt_index - 1])
+            obt_pose = np.array([self.waypoints.x[obt_index], self.waypoints.y[obt_index], thetas]).transpose().reshape(
+                (-1, 3))
 
         # load the super class - F110Env
         super(F110RLEnv, self).__init__(map=map_path + '/' + map_name + '_map',
@@ -79,7 +80,7 @@
 
         self.map_max_rows = RaceCar.scan_simulator.map_img.shape[0]
         self.map_max_cols = RaceCar.scan_simulator.map_img.shape[1]
-        
+
         # set up the bounding boxes
         self.max_lidar_range = 30
         self.max_pose = 1e3
@@ -162,34 +163,26 @@
         # get agent observation [lidar, front traj, pose]
         network_obs = self.get_network_obs()
 
-<<<<<<< HEAD
-        # TODO: design the reward function
-        reward = 100 * step_time  # 0.01
+        # offset trajectory collision predictions
+        offset_x_index = np.ceil((self.offset_traj[:, 0] - self.orig_x) / self.map_resolution).astype(int)
+        offset_y_index = np.ceil((self.offset_traj[:, 1] - self.orig_y) / self.map_resolution).astype(int)
+        offset_traj_indices = np.vstack((offset_x_index, offset_y_index)).T
+        all_indices = []
+        for i in range(offset_traj_indices.shape[0] - 1):
+            line_indices = bresenham_line_index(offset_traj_indices[i, :], offset_traj_indices[i + 1, :])
+            all_indices.append(line_indices)
+        all_indices = np.concatenate(all_indices).reshape(-1, 2)
+        filtered_traj_indices = all_indices[
+            (all_indices[:, 1] < self.map_max_rows) & (all_indices[:, 0] < self.map_max_cols)]
+
+        reward = 100 * step_time
         reward -= 0.1 * np.linalg.norm(offset, ord=2)
         reward -= 1 * np.linalg.norm((offset[1:] - offset[:-1]), ord=2)
-=======
-        # offset trajectory collision predictions
-        offset_x_index = np.ceil((self.offset_traj[:,0] - self.orig_x) / self.map_resolution).astype(int)
-        offset_y_index = np.ceil((self.offset_traj[:,1] - self.orig_y) / self.map_resolution).astype(int)
-        offset_traj_indices = np.vstack((offset_x_index, offset_y_index)).T
-        
-        all_indices = []
-        for i in range(offset_traj_indices.shape[0]-1):
-            line_indices = bresenham_line_index(offset_traj_indices[i, :], offset_traj_indices[i+1, :])
-            all_indices.append(line_indices)
-        all_indices = np.concatenate(all_indices).reshape(-1, 2)
-        filtered_traj_indices = all_indices[(all_indices[:,1]<self.map_max_rows) & (all_indices[:,0]<self.map_max_cols)]
->>>>>>> 29c7f0ab
+        reward -= 100 * np.count_nonzero(
+            RaceCar.scan_simulator.map_img[filtered_traj_indices[:, 1], filtered_traj_indices[:, 0]] == 0)
 
-
-        # TODO: design the reward function
-        reward = 100 * step_time
-        reward -= 0.1 * np.linalg.norm(offset, ord=2)
-        reward -= 1 * np.linalg.norm((offset[1:]-offset[:-1]), ord=2)
-        reward -= 100 * np.count_nonzero(RaceCar.scan_simulator.map_img[filtered_traj_indices[:,1], filtered_traj_indices[:,0]]==0)
-        
         if super().current_obs['collisions'][0] == 1:
-            reward -= 2000
+            reward -= 1000
 
         if self.render_flag:  # render update
             self.renderer.offset_traj = self.offset_traj
